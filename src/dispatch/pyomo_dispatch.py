--- conflicted
+++ resolved
@@ -4,35 +4,12 @@
   pyomo-based dispatch strategy
 """
 import time as time_mod
-<<<<<<< HEAD
-import platform
-=======
->>>>>>> 5e830ee2
 import pprint
 import numpy as np
 import pyutilib.subprocess.GlobalData
 
 import pyomo.environ as pyo
 from pyomo.opt import SolverStatus, TerminationCondition
-<<<<<<< HEAD
-from pyomo.common.errors import ApplicationError
-from ravenframework.utils import InputData, InputTypes
-
-from . import putils
-from . import PyomoRuleLibrary as prl
-from .PyomoModelHandler import PyomoModelHandler
-from .Dispatcher import Dispatcher
-from .DispatchState import NumpyState, PyomoState
-
-# allows pyomo to solve on threaded processes
-pyutilib.subprocess.GlobalData.DEFINE_SIGNAL_HANDLERS_DEFAULT = False
-
-# Choose solver; CBC is a great choice unless we're on Windows
-if platform.system() == 'Windows':
-  SOLVERS = ['glpk', 'cbc', 'ipopt']
-else:
-  SOLVERS = ['cbc', 'glpk', 'ipopt']
-=======
 from ravenframework.utils import InputData, InputTypes
 
 from . import putils
@@ -42,7 +19,6 @@
 
 # allows pyomo to solve on threaded processes
 pyutilib.subprocess.GlobalData.DEFINE_SIGNAL_HANDLERS_DEFAULT = False
->>>>>>> 5e830ee2
 
 # different solvers express "tolerance" for converging solution in different
 # ways. Further, they mean different things for different solvers. This map
@@ -63,26 +39,6 @@
   """
     Dispatches using rolling windows in Pyomo
   """
-<<<<<<< HEAD
-  naming_template = {
-    'comp prod': '{comp}|{res}|prod',
-    'comp transfer': '{comp}|{res}|trans',
-    'comp max': '{comp}|{res}|max',
-    'comp ramp up': '{comp}|{res}|rampup',
-    'comp ramp down': '{comp}|{res}|rampdown',
-    'conservation': '{res}|consv',
-  }
-=======
-  # naming_template = {
-  #   'comp prod': '{comp}|{res}|prod',
-  #   'comp transfer': '{comp}|{res}|trans',
-  #   'comp max': '{comp}|{res}|max',
-  #   'comp ramp up': '{comp}|{res}|rampup',
-  #   'comp ramp down': '{comp}|{res}|rampdown',
-  #   'conservation': '{res}|consv',
-  # }
->>>>>>> 5e830ee2
-
   ### INITIALIZATION
   @classmethod
   def get_input_specs(cls):
@@ -180,11 +136,7 @@
     else:
       solver_tol = None
 
-<<<<<<< HEAD
-    self._solver = self._check_solver_availability(self._solver)
-=======
     self._solver = putils.check_solver_availability(self._solver)
->>>>>>> 5e830ee2
 
     if solver_tol is not None:
       key = SOLVER_TOL_MAP.get(self._solver, None)
@@ -194,36 +146,6 @@
         raise ValueError(f"Tolerance setting not available for solver '{self._solver}'.")
 
 
-<<<<<<< HEAD
-  def _check_solver_availability(self, requested_solver: str) -> str:
-    """
-      Check if any of the requested solvers are available. If not, display available options.
-      @ In, requested_solver, str, requested solver (e.g. 'cbc', 'glpk', 'ipopt')
-      @ Out, solver, str, name of solver that is available to use.
-    """
-    solvers_to_check = SOLVERS if requested_solver is None else [requested_solver]
-    for solver in solvers_to_check:
-      if self._is_solver_available(solver):
-        return solver
-
-    all_options = pyo.SolverFactory._cls.keys()
-    available_solvers = [op for op in all_options if not op.startswith('_') and self._is_solver_available(op)]
-    raise RuntimeError(
-      f'Requested solver "{requested_solver} not found. Available options may include: {available_solvers}.'
-    )
-
-
-  def _is_solver_available(self, solver: str) -> bool:
-    """
-      Check if specified soler is available on the system.
-      @ In, solver, str, name of solver to check.
-      @ Out, is_available, bool, True if solver is available.
-    """
-    try:
-      return pyo.SolverFactory(solver).available()
-    except (ApplicationError, NameError, ImportError):
-      return False
-=======
   def get_solver(self):
     """
       Retrieves the solver information (if applicable)
@@ -231,7 +153,6 @@
       @ Out, solver, str, name of solver used
     """
     return self._solver
->>>>>>> 5e830ee2
 
 
   def dispatch(self, case, components, sources, meta):
@@ -251,24 +172,6 @@
 
     start_index = 0
     final_index = len(time)
-<<<<<<< HEAD
-    initial_levels = self._get_initial_storage_levels(components, meta, start_index)
-
-    while start_index < final_index:
-        end_index = min(start_index + self._window_len, final_index)
-        if end_index - start_index == 1:
-          raise DispatchError("Window length of 1 detected, which is not supported.")
-
-        specific_time = time[start_index:end_index]
-        print(f"Start: {start_index} End: {end_index}")
-        subdisp, solve_time = self._handle_dispatch_window_solve(
-          specific_time, start_index, case, components, sources, resources, initial_levels, meta
-        )
-        print(f'DEBUGG solve time: {solve_time} s')
-
-        self._store_results_in_dispatch(dispatch, subdisp, components, start_index, end_index)
-        start_index = end_index
-=======
     initial_levels = putils.get_initial_storage_levels(components, meta, start_index)
 
     while start_index < final_index:
@@ -289,33 +192,8 @@
           for res, values in subdisp[comp.name][tag].items():
             dispatch.set_activity_vector(comp, res, values, tracker=tag, start_idx=start_index, end_idx=end_index)
       start_index = end_index
->>>>>>> 5e830ee2
 
     return dispatch
-
-
-<<<<<<< HEAD
-  @staticmethod
-  def _get_initial_storage_levels(components: list, meta: dict, start_index: int) -> dict:
-    """
-      Return initial storage levels for 'Storage' component types.
-      @ In, components, list, HERON components available to the dispatch.
-      @ In, meta, dict, additional variables passed through.
-      @ In, start_index, int, index of the start of the window.
-      @ Out, initial_levels, dict, initial storage levels for 'Storage' component types.
-    """
-    initial_levels = {}
-    for comp in components:
-      if comp.get_interaction().is_type('Storage'):
-        if start_index == 0:
-          initial_levels[comp] = comp.get_interaction().get_initial_level(meta)
-          # NOTE: There used to be an else conditional here that depended on the
-          # variable `subdisp` which was not defined yet. Leaving an unreachable
-          # branch of code, thus, I removed it. So currently, this function assumes
-          # start_index will always be zero, otherwise it will return an empty dict.
-          # Here was the line in case we need it in the future:
-          # else: initial_levels[comp] = subdisp[comp.name]['level'][comp.get_interaction().get_resource()][-1]
-    return initial_levels
 
 
   def _handle_dispatch_window_solve(self, specific_time, start_index, case, components, sources, resources, initial_levels, meta):
@@ -332,42 +210,6 @@
       @ Out, subdisp, dict, results of window dispatch.
     """
     start = time_mod.time()
-    subdisp = self.dispatch_window(specific_time, start_index, case, components, sources, resources, initial_levels, meta)
-
-    if self.needs_convergence(components):
-      conv_counter = 0
-      converged = False
-      previous = None
-
-      while not converged and conv_counter < self._picard_limit:
-        conv_counter += 1
-        print(f'DEBUGG iteratively solving window, iteration {conv_counter}/{self._picard_limit} ...')
-        subdisp = self.dispatch_window(specific_time, start_index, case, components, sources, resources, initial_levels, meta)
-        converged = self.check_converged(subdisp, previous, components)
-        previous = subdisp
-
-      if conv_counter >= self._picard_limit and not converged:
-        raise DispatchError(f"Convergence not reached after {self._picard_limit} iterations.")
-
-    else:
-      # No convergence process needed
-      pass
-
-=======
-  def _handle_dispatch_window_solve(self, specific_time, start_index, case, components, sources, resources, initial_levels, meta):
-    """
-      Set up convergence criteria and collect results from a dispatch window solve.
-      @ In, specific_time, np.array, value of time to evaluate.
-      @ In, start_index, int, index of the start of the window.
-      @ In, case, HERON Case, Case that this dispatch is part of.
-      @ In, components, list, HERON components available to the dispatch.
-      @ In, sources, list, HERON source (placeholders) for signals.
-      @ In, resources, list, sorted list of all resources in problem.
-      @ In, initial_levels, dict, initial storage levels if any.
-      @ In, meta, dict, additional variables passed through.
-      @ Out, subdisp, dict, results of window dispatch.
-    """
-    start = time_mod.time()
     subdisp = self._dispatch_window(specific_time, start_index, case, components, resources, initial_levels, meta)
 
     if self._needs_convergence(components):
@@ -385,37 +227,24 @@
       if conv_counter >= self._picard_limit and not converged:
         raise DispatchError(f"Convergence not reached after {self._picard_limit} iterations.")
 
->>>>>>> 5e830ee2
     end = time_mod.time()
     solve_time = end - start
     return subdisp, solve_time
 
 
-<<<<<<< HEAD
-  def _store_results_in_dispatch(self, dispatch, subdisp, components, start_index, end_index) -> None:
-=======
   def _dispatch_window(self, time, time_offset, case, components, resources, initial_storage, meta):
->>>>>>> 5e830ee2
-    """
-      Store results from a dispatch window in the overall dispatch container.
-      @ In, dispatch, DispatchScenario, resulting dispatch.
-      @ In, subdisp, dict, results of window dispatch.
-      @ In, components, list, HERON components available to the dispatch.
-      @ In, start_index, int, index of the start of the window.
-      @ In, end_index, int, index of the end of the window.
-      @ Out, None
-    """
-<<<<<<< HEAD
-    for comp in components:
-      for tag in comp.get_tracking_vars():
-        for res, values in subdisp[comp.name][tag].items():
-          dispatch.set_activity_vector(
-            comp, res, values, tracker=tag, start_idx=start_index, end_idx=end_index
-          )
-
-
-  def check_converged(self, new, old, components, tol=1e-4):
-=======
+    """
+      Dispatches one part of a rolling window.
+      @ In, time, np.array, value of time to evaluate
+      @ In, time_offset, int, offset of the time index in the greater history
+      @ In, case, HERON Case, Case that this dispatch is part of
+      @ In, components, list, HERON components available to the dispatch
+      @ In, sources, list, HERON source (placeholders) for signals
+      @ In, resources, list, sorted list of all resources in problem
+      @ In, initial_storage, dict, initial storage levels if any
+      @ In, meta, dict, additional variables passed through
+      @ Out, result, dict, results of window dispatch
+    """
     model = PyomoModelHandler(time, time_offset, case, components, resources, initial_storage, meta)
     model.populate_model()
     result = self._solve_dispatch(model, meta)
@@ -423,7 +252,6 @@
 
 
   def _check_if_converged(self, new, old, components, tol=1e-4):
->>>>>>> 5e830ee2
     """
       Checks convergence of consecutive dispatch solves
       @ In, new, dict, results of dispatch # TODO should this be the model rather than dict?
@@ -463,146 +291,6 @@
     return any(comp.get_interaction().is_governed() for comp in components)
 
 
-<<<<<<< HEAD
-  def get_solver(self):
-    """
-      Retrieves the solver information (if applicable)
-      @ In, None
-      @ Out, solver, str, name of solver used
-    """
-    return self._solver
-
-
-  ### INTERNAL
-  @staticmethod
-  def _calculate_deltas(activity, initial_level):
-    """
-    """
-    deltas = np.zeros(len(activity))
-    deltas[1:] = activity[1:] - activity[:-1]
-    deltas[0] = activity[0] - initial_level
-    return deltas
-
-
-  def _process_storage_component(self, m, comp, intr, meta):
-    """
-    """
-    activity = intr.get_strategy().evaluate(meta)[0]["level"]
-    self._create_production_param(m, comp, activity, tag="level")
-    dt = m.Times[1] - m.Times[0]
-    rte2 = comp.get_sqrt_RTE()
-    deltas = self._calculate_deltas(activity, intr.get_initial_level(meta))
-    charge = np.where(deltas > 0, -deltas / dt / rte2, 0)
-    discharge = np.where(deltas < 0, -deltas / dt * rte2, 0)
-    self._create_production_param(m, comp, charge, tag="charge")
-    self._create_production_param(m, comp, discharge, tag="discharge")
-
-
-  def _process_components(self, m, comp, time, initial_storage, meta):
-    """
-    """
-    intr = comp.get_interaction()
-    if intr.is_governed():
-      self._process_governed_component(m, comp, time, intr, meta)
-    elif intr.is_type("Storage"):
-      self._create_storage(m, comp, initial_storage, meta)
-    else:
-      self._create_production(m, comp, meta)
-
-
-  def _process_governed_component(self, m, comp, time, intr, meta):
-    """
-    """
-    meta["request"] = {"component": comp, "time": time}
-    if intr.is_type("Storage"):
-      self._process_storage_component(m, comp, intr, meta)
-    else:
-      activity = intr.get_strategy().evaluate(meta)[0]['level']
-      self._create_production_param(m, comp, activity)
-
-
-  def _build_pyomo_model(self, time, time_offset, case, components, resources, meta):
-    """
-    """
-    # build the Pyomo model
-    # TODO abstract this model as much as possible BEFORE, then concrete initialization per window
-    model = pyo.ConcreteModel()
-    # indices
-    model.C = pyo.Set(initialize=np.arange(0, len(components), dtype=int))
-    model.R = pyo.Set(initialize=np.arange(0, len(resources), dtype=int))
-    model.T = pyo.Set(initialize=np.arange(0, len(time), dtype=int))
-    model.Times = time
-    model.time_offset = time_offset
-    model.resource_index_map = meta['HERON']['resource_indexer'] # maps the resource to its index WITHIN APPLICABLE components (sparse matrix)
-                                                             #   e.g. component: {resource: local index}, ... etc}
-    # properties
-    model.Case = case
-    model.Components = components
-    model.Activity = PyomoState()
-    model.Activity.initialize(model.Components, model.resource_index_map, model.Times, model)
-    return model
-
-
-  def _populate_pyomo_model(self, model, components, initial_storage, time, resources, meta):
-    """
-    """
-    # constraints and variables
-    for comp in components:
-      self._process_components(model, comp, time, initial_storage, meta)
-    self._create_conservation(model, resources) # conservation of resources (e.g. production == consumption)
-    self._create_objective(meta, model) # objective
-
-
-  def dispatch_window(self, time, time_offset, case, components, sources, resources, initial_storage, meta):
-    """
-      Dispatches one part of a rolling window.
-      @ In, time, np.array, value of time to evaluate
-      @ In, time_offset, int, offset of the time index in the greater history
-      @ In, case, HERON Case, Case that this dispatch is part of
-      @ In, components, list, HERON components available to the dispatch
-      @ In, sources, list, HERON source (placeholders) for signals
-      @ In, resources, list, sorted list of all resources in problem
-      @ In, initial_storage, dict, initial storage levels if any
-      @ In, meta, dict, additional variables passed through
-      @ Out, result, dict, results of window dispatch
-    """
-    model = PyomoModelHandler(time, time_offset, case, components, resources, initial_storage, meta)
-    # model = self._build_pyomo_model(time, time_offset, case, components, resources, meta)
-    model.populate_model()
-    # self._populate_pyomo_model(model, components, initial_storage, time, resources, meta)
-    result = self._solve_dispatch(model.model, meta)
-    return result
-
-
-  def _solve_dispatch(self, m, meta):
-    """
-    """
-    # start a solution search
-    done_and_checked = False
-    attempts = 0
-    # DEBUGG show variables, bounds
-    if self.debug_mode:
-      putils.debug_pyomo_print(m)
-    while not done_and_checked:
-      attempts += 1
-      print(f'DEBUGG solve attempt {attempts} ...:')
-      # solve
-      soln = pyo.SolverFactory(self._solver).solve(m, options=self.solve_options)
-      # check solve status
-      if soln.solver.status == SolverStatus.ok and soln.solver.termination_condition == TerminationCondition.optimal:
-        print('DEBUGG ... solve was successful!')
-      else:
-        print('DEBUGG ... solve was unsuccessful!')
-        print('DEBUGG ... status:', soln.solver.status)
-        print('DEBUGG ... termination:', soln.solver.termination_condition)
-        putils.debug_pyomo_print(m)
-        print('Resource Map:')
-        pprint.pprint(m.resource_index_map)
-        raise RuntimeError(f"Solve was unsuccessful! Status: {soln.solver.status} Termination: {soln.solver.termination_condition}")
-      # try validating
-      print('DEBUGG ... validating ...')
-      validation_errs = self.validate(m.Components, m.Activity, m.Times, meta)
-=======
   def _solve_dispatch(self, m, meta):
     """
       Solves the dispatch problem.
@@ -637,378 +325,12 @@
       # try validating
       print('DEBUGG ... validating ...')
       validation_errs = self.validate(m.model.Components, m.model.Activity, m.model.Times, meta)
->>>>>>> 5e830ee2
       if validation_errs:
         done_and_checked = False
         print('DEBUGG ... validation concerns raised:')
         for e in validation_errs:
           print(f"DEBUGG ... ... Time {e['time_index']} ({e['time']}) \n" +
                 f"Component \"{e['component'].name}\" Resource \"{e['resource']}\": {e['msg']}")
-<<<<<<< HEAD
-          self._create_production_limit(m, e)
-        # go back and solve again
-        # raise NotImplementedError('Validation failed, but idk how to handle that yet')
-      else:
-        print('DEBUGG Solve successful and no validation concerns raised.')
-        done_and_checked = True
-      if attempts > 100:
-        raise RuntimeError('Exceeded validation attempt limit!')
-    if self.debug_mode:
-      soln.write()
-      putils.debug_print_soln(m)
-    else:
-      print('DEBUGG debug mode is turned off!')
-    # return dict of numpy arrays
-    result = putils.retrieve_solution(m)
-    return result
-
-
-  # ### PYOMO Element Constructors
-  # def _create_production_limit(self, m, validation):
-  #   """
-  #     Creates pyomo production constraint given validation errors
-  #     @ In, m, pyo.ConcreteModel, associated model
-  #     @ In, validation, dict, information from Validator about limit violation
-  #     @ Out, None
-  #   """
-  #   # TODO could validator write a symbolic expression on request? That'd be sweet.
-  #   comp = validation['component']
-  #   resource = validation['resource']
-  #   r = m.resource_index_map[comp][resource]
-  #   t = validation['time_index']
-  #   limit = validation['limit']
-  #   limits = np.zeros(len(m.Times))
-  #   limits[t] = limit
-  #   limit_type = validation['limit_type']
-  #   prod_name = f'{comp.name}_production'
-  #   rule = lambda mod: prl.prod_limit_rule(prod_name, r, limits, limit_type, t, mod)
-  #   constr = pyo.Constraint(rule=rule)
-  #   counter = 1
-  #   name_template = f'{comp.name}_{resource}_{t}_vld_limit_constr_{{i}}'
-  #   # make sure we get a unique name for this constraint
-  #   name = name_template.format(i=counter)
-  #   while getattr(m, name, None) is not None:
-  #     counter += 1
-  #     name = name_template.format(i=counter)
-  #   setattr(m, name, constr)
-  #   print(f'DEBUGG added validation constraint "{name}"')
-
-
-  # def _create_production_param(self, m, comp, values, tag=None):
-  #   """
-  #     Creates production pyomo fixed parameter object for a component
-  #     @ In, m, pyo.ConcreteModel, associated model
-  #     @ In, comp, HERON Component, component to make production variables for
-  #     @ In, values, np.array(float), values to set for param
-  #     @ In, tag, str, optional, if not None then name will be component_[tag]
-  #     @ Out, prod_name, str, name of production variable
-  #   """
-  #   name = comp.name
-  #   if tag is None:
-  #     tag = 'production'
-  #   # create pyomo indexer for this component's resources
-  #   res_indexer = pyo.Set(initialize=range(len(m.resource_index_map[comp])))
-  #   setattr(m, f'{name}_res_index_map', res_indexer)
-  #   prod_name = f'{name}_{tag}'
-  #   init = (((0, t), values[t]) for t in m.T)
-  #   prod = pyo.Param(res_indexer, m.T, initialize=dict(init))
-  #   setattr(m, prod_name, prod)
-  #   return prod_name
-
-
-  # def _create_production(self, m, comp, meta):
-  #   """
-  #     Creates all pyomo variable objects for a non-storage component
-  #     @ In, m, pyo.ConcreteModel, associated model
-  #     @ In, comp, HERON Component, component to make production variables for
-  #     @ In, meta, dict, dictionary of state variables
-  #     @ Out, None
-  #   """
-  #   prod_name = self._create_production_variable(m, comp, meta)
-  #   ## if you cannot set limits directly in the production variable, set separate contraint:
-  #   ## Method 1: set variable bounds directly --> TODO more work needed, but would be nice
-  #   # lower, upper = self._get_prod_bounds(m, comp)
-  #   # limits should be None unless specified, so use "getters" from dictionaries
-  #   # bounds = lambda m, r, t: (lower.get(r, None), upper.get(r, None))
-  #   ## Method 2: set variable bounds directly --> TODO more work needed, but would be nice
-  #   # self._create_capacity(m, comp, prod_name, meta)    # capacity constraints
-  #   # transfer function governs input -> output relationship
-  #   self._create_transfer(m, comp, prod_name)
-  #   # ramp rates
-  #   if comp.ramp_limit is not None:
-  #     self._create_ramp_limit(m, comp, prod_name, meta)
-  #   return prod_name
-
-
-  # def _create_production_variable(self, m, comp, meta, tag=None, add_bounds=True, **kwargs):
-  #   """
-  #     Creates production pyomo variable object for a component
-  #     @ In, m, pyo.ConcreteModel, associated model
-  #     @ In, comp, HERON Component, component to make production variables for
-  #     @ In, tag, str, optional, if not None then name will be component_[tag]; otherwise "production"
-  #     @ In, add_bounds, bool, optional, if True then determine and set bounds for variable
-  #     @ In, kwargs, dict, optional, passalong kwargs to pyomo variable
-  #     @ Out, prod_name, str, name of production variable
-  #   """
-  #   if tag is None:
-  #     tag = 'production'
-  #   name = comp.name
-  #   cap_res = comp.get_capacity_var()       # name of resource that defines capacity
-  #   limit_r = m.resource_index_map[comp][cap_res] # production index of the governing resource
-  #   # create pyomo indexer for this component's resources
-  #   indexer_name = f'{name}_res_index_map'
-  #   indexer = getattr(m, indexer_name, None)
-  #   if indexer is None:
-  #     indexer = pyo.Set(initialize=range(len(m.resource_index_map[comp])))
-  #     setattr(m, indexer_name, indexer)
-  #   prod_name = f'{name}_{tag}'
-  #   caps, mins = self._find_production_limits(m, comp, meta)
-  #   if min(caps) < 0:
-  #     # quick check that capacities signs are consistent #FIXME: revisit, this is an assumption
-  #     assert max(caps) <= 0, \
-  #       'Capacities are inconsistent: mix of positive and negative values not currently  supported.'
-  #     # we have a unit that's consuming, so we need to flip the variables to be sensible
-  #     mins, caps = caps, mins
-  #     inits = caps
-  #   else:
-  #     inits = mins
-  #   if add_bounds:
-  #     # create bounds based in min, max operation
-  #     bounds = lambda m, r, t: (mins[t] if r == limit_r else None, caps[t] if r == limit_r else None)
-  #     initial = lambda m, r, t: inits[t] if r == limit_r else 0
-  #   else:
-  #     bounds = (None, None)
-  #     initial = 0
-  #   # production variable depends on resources, time
-  #   #FIXME initials! Should be lambda with mins for tracking var!
-  #   prod = pyo.Var(indexer, m.T, initialize=initial, bounds=bounds, **kwargs)
-  #   # TODO it may be that we need to set variable values to avoid problems in some solvers.
-  #   # if comp.is_dispatchable() == 'fixed':
-  #   #   for t, _ in enumerate(m.Times):
-  #   #     prod[limit_r, t].fix(caps[t])
-  #   setattr(m, prod_name, prod)
-  #   return prod_name
-
-
-  # def _create_ramp_limit(self, m, comp, prod_name, meta):
-  #   """
-  #     Creates ramping limitations for a producing component
-  #     @ In, m, pyo.ConcreteModel, associated model
-  #     @ In, comp, HERON Component, component to make ramping limits for
-  #     @ In, prod_name, str, name of production variable
-  #     @ In, meta, dict, dictionary of state variables
-  #     @ Out, None
-  #   """
-  #   # ramping is defined in terms of the capacity variable
-  #   cap_res = comp.get_capacity_var()       # name of resource that defines capacity
-  #   cap = comp.get_capacity(meta)[0][cap_res]
-  #   r = m.resource_index_map[comp][cap_res] # production index of the governing resource
-  #   # NOTE: this includes the built capacity * capacity factor, if any, which assumes
-  #   # the ramp rate depends on the available capacity, not the built capacity.
-  #   limit_delta = comp.ramp_limit * cap # NOTE: if cap is negative, then this is negative.
-  #   if limit_delta < 0:
-  #     neg_cap = True
-  #   else:
-  #     neg_cap = False
-  #   # if we're limiting ramp frequency, make vars and rules for that
-  #   if comp.ramp_freq:
-  #     # create binaries for tracking ramping
-  #     up = pyo.Var(m.T, initialize=0, domain=pyo.Binary)
-  #     down = pyo.Var(m.T, initialize=0, domain=pyo.Binary)
-  #     steady = pyo.Var(m.T, initialize=1, domain=pyo.Binary)
-  #     setattr(m, f'{comp.name}_up_ramp_tracker', up)
-  #     setattr(m, f'{comp.name}_down_ramp_tracker', down)
-  #     setattr(m, f'{comp.name}_steady_ramp_tracker', steady)
-  #     ramp_trackers = (down, up, steady)
-  #   else:
-  #     ramp_trackers = None
-  #   # limit production changes when ramping down
-  #   ramp_rule_down = lambda mod, t: prl.ramp_rule_down(prod_name, r, limit_delta, neg_cap, t, mod, bins=ramp_trackers)
-  #   constr = pyo.Constraint(m.T, rule=ramp_rule_down)
-  #   setattr(m, f'{comp.name}_ramp_down_constr', constr)
-  #   # limit production changes when ramping up
-  #   ramp_rule_up = lambda mod, t: prl.ramp_rule_up(prod_name, r, limit_delta, neg_cap, t, mod, bins=ramp_trackers)
-  #   constr = pyo.Constraint(m.T, rule=ramp_rule_up)
-  #   setattr(m, f'{comp.name}_ramp_up_constr', constr)
-  #   # if ramping frequency limit, impose binary constraints
-  #   if comp.ramp_freq:
-  #     # binaries rule, for exclusive choice up/down/steady
-  #     binaries_rule = lambda mod, t: prl.ramp_freq_bins_rule(down, up, steady, t, mod)
-  #     constr = pyo.Constraint(m.T, rule=binaries_rule)
-  #     setattr(m, f'{comp.name}_ramp_freq_binaries', constr)
-  #     # limit frequency of ramping
-  #     # TODO calculate "tao" window using ramp freq and dt
-  #     # -> for now, just use the integer for number of windows
-  #     freq_rule = lambda mod, t: prl.ramp_freq_rule(down, up, comp.ramp_freq, t, m)
-  #     constr = pyo.Constraint(m.T, rule=freq_rule)
-  #     setattr(m, f'{comp.name}_ramp_freq_constr', constr)
-
-
-  # def _create_capacity_constraints(self, m, comp, prod_name, meta):
-  #   """
-  #     Creates pyomo capacity constraints
-  #     @ In, m, pyo.ConcreteModel, associated model
-  #     @ In, comp, HERON Component, component to make variables for
-  #     @ In, prod_name, str, name of production variable
-  #     @ In, meta, dict, additional state information
-  #     @ Out, None
-  #   """
-  #   cap_res = comp.get_capacity_var()       # name of resource that defines capacity
-  #   r = m.resource_index_map[comp][cap_res] # production index of the governing resource
-  #   caps, mins = self._find_production_limits(m, comp, meta)
-  #   # capacity
-  #   max_rule = lambda mod, t: prl.capacity_rule(prod_name, r, caps, mod, t)
-  #   constr = pyo.Constraint(m.T, rule=max_rule)
-  #   setattr(m, f'{comp.name}_{cap_res}_capacity_constr', constr)
-  #   # minimum
-  #   min_rule = lambda mod, t: prl.min_prod_rule(prod_name, r, caps, mins, mod, t)
-  #   constr = pyo.Constraint(m.T, rule=min_rule)
-  #   # set initial conditions
-  #   for t, time in enumerate(m.Times):
-  #     cap = caps[t]
-  #     if cap == mins[t]:
-  #       # initialize values so there's no boundary errors
-  #       var = getattr(m, prod_name)
-  #       values = var.get_values()
-  #       for k in values:
-  #         values[k] = cap
-  #       var.set_values(values)
-  #   setattr(m, f'{comp.name}_{cap_res}_minprod_constr', constr)
-
-
-  # def _find_production_limits(self, m, comp, meta):
-  #   """
-  #     Determines the capacity limits of a unit's operation, in time.
-  #     @ In, m, pyo.ConcreteModel, associated model
-  #     @ In, comp, HERON Component, component to make variables for
-  #     @ In, meta, dict, additional state information
-  #     @ Out, caps, array, max production values by time
-  #     @ Out, mins, array, min production values by time
-  #   """
-  #   cap_res = comp.get_capacity_var()       # name of resource that defines capacity
-  #   r = m.resource_index_map[comp][cap_res] # production index of the governing resource
-  #   # production is always lower than capacity
-  #   ## NOTE get_capacity returns (data, meta) and data is dict
-  #   ## TODO does this work with, e.g., ARMA-based capacities?
-  #   ### -> "time" is stored on "m" and could be used to correctly evaluate the capacity
-  #   caps = []
-  #   mins = []
-  #   for t, time in enumerate(m.Times):
-  #     meta['HERON']['time_index'] = t + m.time_offset
-  #     cap = comp.get_capacity(meta)[0][cap_res] # value of capacity limit (units of governing resource)
-  #     caps.append(cap)
-  #     if (comp.is_dispatchable() == 'fixed'):
-  #       minimum = cap
-  #     else:
-  #       minimum = comp.get_minimum(meta)[0][cap_res]
-  #     mins.append(minimum)
-  #   return caps, mins
-
-
-  # def _create_transfer(self, m, comp, prod_name):
-  #   """
-  #     Creates pyomo transfer function constraints
-  #     @ In, m, pyo.ConcreteModel, associated model
-  #     @ In, comp, HERON Component, component to make variables for
-  #     @ In, prod_name, str, name of production variable
-  #     @ Out, None
-  #   """
-  #   name = comp.name
-  #   # transfer functions
-  #   # e.g. 2A + 3B -> 1C + 2E
-  #   # get linear coefficients
-  #   # TODO this could also take a transfer function from an external Python function assuming
-  #   #    we're careful about how the expression-vs-float gets used
-  #   #    and figure out how to handle multiple ins, multiple outs
-  #   ratios = putils.get_transfer_coeffs(m, comp)
-  #   ref_r, ref_name, _ = ratios.pop('__reference', (None, None, None))
-  #   for resource, ratio in ratios.items():
-  #     r = m.resource_index_map[comp][resource]
-  #     rule_name = f'{name}_{resource}_{ref_name}_transfer'
-  #     rule = lambda mod, t: prl.transfer_rule(ratio, r, ref_r, prod_name, mod, t)
-  #     constr = pyo.Constraint(m.T, rule=rule)
-  #     setattr(m, rule_name, constr)
-
-
-  # def _create_storage(self, m, comp, initial_storage, meta):
-  #   """
-  #     Creates storage pyomo variable objects for a storage component
-  #     Similar to create_production, but for storages
-  #     @ In, m, pyo.ConcreteModel, associated model
-  #     @ In, comp, HERON Component, component to make production variables for
-  #     @ In, initial_storage, dict, initial storage levels
-  #     @ In, meta, dict, additional state information
-  #     @ Out, level_name, str, name of storage level variable
-  #   """
-  #   prefix = comp.name
-  #   # what resource index? Isn't it always 0? # assumption
-  #   r = 0 # NOTE this is only true if each storage ONLY uses 1 resource
-  #   # storages require a few variables:
-  #   # (1) a level tracker,
-  #   level_name = self._create_production_variable(m, comp, meta, tag='level')
-  #   # -> set operational limits
-  #   # self._create_capacity(m, comp, level_name, meta)
-  #   # (2, 3) separate charge/discharge trackers, so we can implement round-trip efficiency and ramp rates
-  #   charge_name = self._create_production_variable(m, comp, meta, tag='charge', add_bounds=False, within=pyo.NonPositiveReals)
-  #   discharge_name = self._create_production_variable(m, comp, meta, tag='discharge', add_bounds=False, within=pyo.NonNegativeReals)
-  #   # balance level, charge/discharge
-  #   level_rule_name = prefix + '_level_constr'
-  #   rule = lambda mod, t: prl.level_rule(comp, level_name, charge_name, discharge_name, initial_storage, r, mod, t)
-  #   setattr(m, level_rule_name, pyo.Constraint(m.T, rule=rule))
-  #   # periodic boundary condition for storage level
-  #   if comp.get_interaction().apply_periodic_level:
-  #     periodic_rule_name = prefix + '_level_periodic_constr'
-  #     rule = lambda mod, t: prl.periodic_level_rule(comp, level_name, initial_storage, r, mod, t)
-  #     setattr(m, periodic_rule_name, pyo.Constraint(m.T, rule=rule))
-
-  #   # (4) a binary variable to track whether we're charging or discharging, to prevent BOTH happening
-  #   # -> 0 is charging, 1 is discharging
-  #   # -> TODO make this a user-based option to disable, if they want to allow dual operation
-  #   # -> -> but they should really think about if that's what they want!
-  #   # FIXME currently introducing the bigM strategy also makes solves numerically unstable,
-  #   # and frequently results in spurious errors. For now, disable it.
-  #   allow_both = True # allow simultaneous charging and discharging
-  #   if not allow_both:
-  #     bin_name = self._create_production_variable(m, comp, meta, tag='dcforcer', add_bounds=False, within=pyo.Binary)
-  #     # we need a large epsilon, but not so large that addition stops making sense
-  #     # -> we don't know what any values for this component will be! How do we choose?
-  #     # -> NOTE that choosing this value has VAST impact on solve stability!!
-  #     large_eps = 1e8 #0.01 * sys.float_info.max
-  #     # charging constraint: don't charge while discharging (note the sign matters)
-  #     charge_rule_name = prefix + '_charge_constr'
-  #     rule = lambda mod, t: prl.charge_rule(charge_name, bin_name, large_eps, r, mod, t)
-  #     setattr(m, charge_rule_name, pyo.Constraint(m.T, rule=rule))
-  #     discharge_rule_name = prefix + '_discharge_constr'
-  #     rule = lambda mod, t: prl.discharge_rule(discharge_name, bin_name, large_eps, r, mod, t)
-  #     setattr(m, discharge_rule_name, pyo.Constraint(m.T, rule=rule))
-
-
-  # def _create_conservation(self, m, resources):
-  #   """
-  #     Creates pyomo conservation constraints
-  #     @ In, m, pyo.ConcreteModel, associated model
-  #     @ In, resources, list, list of resources in problem
-  #     @ In, initial_storage, dict, initial storage levels
-  #     @ In, meta, dict, dictionary of state variables
-  #     @ Out, None
-  #   """
-  #   for resource in resources:
-  #     rule = lambda mod, t: prl.conservation_rule(resource, mod, t)
-  #     constr = pyo.Constraint(m.T, rule=rule)
-  #     setattr(m, f'{resource}_conservation', constr)
-
-
-  # def _create_objective(self, meta, m):
-  #   """
-  #     Creates pyomo objective function
-  #     @ In, meta, dict, additional variables to pass through
-  #     @ In, m, pyo.ConcreteModel, associated model
-  #     @ Out, None
-  #   """
-  #   # cashflow eval
-  #   rule = lambda mod: prl.cashflow_rule(self._compute_cashflows, meta, mod)
-  #   m.obj = pyo.Objective(rule=rule, sense=pyo.maximize)
-=======
           m._create_production_limit(e)
         # TODO go back and solve again
         # raise DispatchError('Validation failed, but idk how to handle that yet')
@@ -1026,5 +348,4 @@
 
     # return dict of numpy arrays
     result = putils.retrieve_solution(m.model)
-    return result
->>>>>>> 5e830ee2
+    return result