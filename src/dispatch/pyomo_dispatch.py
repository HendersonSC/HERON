
# Copyright 2020, Battelle Energy Alliance, LLC
# ALL RIGHTS RESERVED
"""
  pyomo-based dispatch strategy
"""

import os
import sys
import time as time_mod
import platform
from itertools import compress
import pprint

import numpy as np
import pyomo.environ as pyo
from pyomo.opt import SolverStatus, TerminationCondition

from ravenframework.utils import InputData, InputTypes

# allows pyomo to solve on threaded processes
import pyutilib.subprocess.GlobalData
pyutilib.subprocess.GlobalData.DEFINE_SIGNAL_HANDLERS_DEFAULT = False
from pyomo.common.errors import ApplicationError

from .Dispatcher import Dispatcher
from .DispatchState import DispatchState, NumpyState
try:
  import _utils as hutils
except (ModuleNotFoundError, ImportError):
  sys.path.append(os.path.join(os.path.dirname(__file__), '..'))
  import _utils as hutils

# Choose solver; CBC is a great choice unless we're on Windows
if platform.system() == 'Windows':
  SOLVERS = ['glpk', 'cbc', 'ipopt']
else:
  SOLVERS = ['cbc', 'glpk', 'ipopt']

# different solvers express "tolerance" for converging solution in different
# ways. Further, they mean different things for different solvers. This map
# just tracks the "nominal" argument that we should pass through pyomo.
solver_tol_map = {
  'ipopt': 'tol',
  'cbc': 'primalTolerance',
  'glpk': 'mipgap',
}

class Pyomo(Dispatcher):
  """
    Dispatches using rolling windows in Pyomo
  """
  naming_template = {'comp prod': '{comp}|{res}|prod',
                     'comp transfer': '{comp}|{res}|trans',
                     'comp max': '{comp}|{res}|max',
                     'comp ramp up': '{comp}|{res}|rampup',
                     'comp ramp down': '{comp}|{res}|rampdown',
                     'conservation': '{res}|consv',
                    }

  ### INITIALIZATION
  @classmethod
  def get_input_specs(cls):
    """
      Set acceptable input specifications.
      @ In, None
      @ Out, specs, InputData, specs
    """
    specs = InputData.parameterInputFactory('pyomo', ordered=False, baseNode=None,
        descr=r"""The \texttt{pyomo} dispatcher uses analytic modeling and rolling windows to
        solve dispatch optimization with perfect information via the pyomo optimization library.""")
    specs.addSub(InputData.parameterInputFactory('rolling_window_length', contentType=InputTypes.IntegerType,
        descr=r"""Sets the length of the rolling window that the Pyomo optimization algorithm
        uses to break down histories. Longer window lengths will minimize boundary effects, such as
        nonoptimal storage dispatch, at the cost of slower optimization solves.
        Note that if the rolling window results in a window of length 1 (such as at the end of a history),
        this can cause problems for pyomo.
        \default{24}"""))
    specs.addSub(InputData.parameterInputFactory('debug_mode', contentType=InputTypes.BoolType,
        descr=r"""Enables additional printing in the pyomo dispatcher. Highly discouraged for production runs.
        \default{False}."""))
    specs.addSub(InputData.parameterInputFactory('solver', contentType=InputTypes.StringType,
        descr=r"""Indicates which solver should be used by pyomo. Options depend on individual installation.
        \default{'glpk' for Windows, 'cbc' otherwise}."""))
    specs.addSub(InputData.parameterInputFactory('tol', contentType=InputTypes.FloatType,
        descr=r"""Relative tolerance for converging final optimal dispatch solutions. Specific implementation
        depends on the solver selected. Changing this value could have significant impacts on the
        dispatch optimization time and quality.
        \default{solver dependent, often 1e-6}."""))
    # TODO specific for pyomo dispatcher
    return specs

  def __init__(self):
    """
      Constructor.
      @ In, None
      @ Out, None
    """
    self.name = 'PyomoDispatcher' # identifying name
    self.debug_mode = False       # whether to print additional information
    self.solve_options = {}       # options passed from Pyomo to the solver
    self._window_len = 24         # time window length to dispatch at a time # FIXME user input
    self._solver = None           # overwrite option for solver
    self._picard_limit = 10       # iterative solve limit

  def read_input(self, specs):
    """
      Read in input specifications.
      @ In, specs, RAVEN InputData, specifications
      @ Out, None
    """
    super().read_input(specs)

    window_len_node = specs.findFirst('rolling_window_length')
    if window_len_node is not None:
      self._window_len = window_len_node.value

    debug_node = specs.findFirst('debug_mode')
    if debug_node is not None:
      self.debug_mode = debug_node.value

    solver_node = specs.findFirst('solver')
    if solver_node is not None:
      self._solver = solver_node.value

    # the tolerance value needs to be saved for after the solver is set
    # since we don't know what key to assign it to otherwise
    tol_node = specs.findFirst('tol')
    if tol_node is not None:
      solver_tol = tol_node.value
    else:
      solver_tol = None

    if self._solver is None:
      solvers_to_check = SOLVERS
    else:
      solvers_to_check = [self._solver]
    # check solver exists
    for solver in solvers_to_check:
      self._solver = solver
      found_solver = True
      try:
        if not pyo.SolverFactory(self._solver).available():
          found_solver = False
        else:
          break
      except ApplicationError:
        found_solver = False
    # NOTE: we probably need a consistent way to test and check viable solvers,
    # maybe through a unit test that mimics the model setup here. For now, I assume
    # that anything that shows as not available or starts with an underscore is not
    # viable, and it will crash if the solver can't solve our kinds of models.
    # This should only come up if the user is specifically requesting a solver, though,
    # the default glpk and cbc are tested.
    if not found_solver:
      all_options = pyo.SolverFactory._cls.keys() # TODO shorten to list of tested options?
      solver_filter = []
      for op in all_options:
        if op.startswith('_'): # These don't seem like legitimate options, based on testing
          solver_filter.append(False)
          continue
        try:
          solver_filter.append(pyo.SolverFactory(op).available())
        except (ApplicationError, NameError, ImportError):
          solver_filter.append(False)
      available = list(compress(all_options, solver_filter))
      msg = f'Requested solver "{self._solver}" was not found for pyomo dispatcher!'
      msg += f' Options MAY include: {available}'
      raise RuntimeError(msg)

    if solver_tol is not None:
      key = solver_tol_map[self._solver]
      self.solve_options[key] = solver_tol

  ### API
  def dispatch(self, case, components, sources, meta):
    """
      Performs dispatch.
      @ In, case, HERON Case, Case that this dispatch is part of
      @ In, components, list, HERON components available to the dispatch
      @ In, sources, list, HERON source (placeholders) for signals
      @ In, meta, dict, additional variables passed through
      @ Out, disp, DispatchScenario, resulting dispatch
    """
    t_start, t_end, t_num = self.get_time_discr()
    time = np.linspace(t_start, t_end, t_num) # Note we don't care about segment/cluster here
    resources = sorted(list(hutils.get_all_resources(components))) # list of all active resources
    # pre-build results structure
    ## we can use NumpyState here so we don't need to worry about a Pyomo model object
    dispatch = NumpyState()# dict((comp.name, dict((res, np.zeros(len(time))) for res in comp.get_resources())) for comp in components)
    dispatch.initialize(components, meta['HERON']['resource_indexer'], time)
    # rolling window
    start_index = 0
    final_index = len(time)
    # TODO window overlap!  ( )[ ] -> (   [  )   ]
    while start_index < final_index:
      end_index = start_index + self._window_len
      if end_index > final_index:
        end_index = final_index
      if end_index - start_index == 1:
        # TODO custom error raise for catching in DispatchManager?
        raise IOError("A rolling window of length 1 was requested, but this causes crashes in pyomo. " +
                      "Change the length of the rolling window to avoid length 1 histories.")
      specific_time = time[start_index:end_index]
      print(f'DEBUGG starting window {start_index} to {end_index}')
      start = time_mod.time()
      # set initial storage levels
      initial_levels = {}
      for comp in components:
        if comp.get_interaction().is_type('Storage'):
          if start_index == 0:
            initial_levels[comp] = comp.get_interaction().get_initial_level(meta)
          else:
            initial_levels[comp] = subdisp[comp.name]['level'][comp.get_interaction().get_resource()][-1]
      # allow for converging solution iteratively
      converged = False
      conv_counter = 0
      previous = None
      while not converged:
        conv_counter += 1
        if conv_counter > self._picard_limit:
          break
        # dispatch
        subdisp = self.dispatch_window(specific_time, start_index,
                                      case, components, sources, resources,
                                      initial_levels, meta)
        # do we need a convergence criteria? Check now.
        if self.needs_convergence(components):
          print(f'DEBUGG iteratively solving window, iteration {conv_counter}/{self._picard_limit} ...')
          converged = self.check_converged(subdisp, previous, components)
          previous = subdisp
        else:
          converged = True

      end = time_mod.time()
      print(f'DEBUGG solve time: {end-start} s')
      # store result in corresponding part of dispatch
      for comp in components:
        for tag in comp.get_tracking_vars():
          for res, values in subdisp[comp.name][tag].items():
            dispatch.set_activity_vector(comp, res, values, tracker=tag, start_idx=start_index, end_idx=end_index)
      start_index = end_index
    return dispatch


  ### INTERNAL
  def dispatch_window(self, time, time_offset,
                      case, components, sources, resources,
                      initial_storage, meta):
    """
      Dispatches one part of a rolling window.
      @ In, time, np.array, value of time to evaluate
      @ In, time_offset, int, offset of the time index in the greater history
      @ In, case, HERON Case, Case that this dispatch is part of
      @ In, components, list, HERON components available to the dispatch
      @ In, sources, list, HERON source (placeholders) for signals
      @ In, resources, list, sorted list of all resources in problem
      @ In, initial_storage, dict, initial storage levels if any
      @ In, meta, dict, additional variables passed through
      @ Out, result, dict, results of window dispatch
    """
    # build the Pyomo model
    # TODO abstract this model as much as possible BEFORE, then concrete initialization per window
    m = pyo.ConcreteModel()
    # indices
    C = np.arange(0, len(components), dtype=int) # indexes component
    R = np.arange(0, len(resources), dtype=int) # indexes resources
    # T = np.arange(start_index, end_index, dtype=int) # indexes resources
    T = np.arange(0, len(time), dtype=int) # indexes resources
    m.C = pyo.Set(initialize=C)
    m.R = pyo.Set(initialize=R)
    m.T = pyo.Set(initialize=T)
    m.Times = time
    dt = m.Times[1] - m.Times[0] # TODO assumes consistent step sizing
    m.time_offset = time_offset
    m.resource_index_map = meta['HERON']['resource_indexer'] # maps the resource to its index WITHIN APPLICABLE components (sparse matrix)
                                                             #   e.g. component: {resource: local index}, ... etc}
    # properties
    m.Case = case
    m.Components = components
    m.Activity = PyomoState()
    m.Activity.initialize(m.Components, m.resource_index_map, m.Times, m)
    # constraints and variables
    for comp in components:
      # components using a governing strategy (not opt) are Parameters, not Variables
      # TODO should this come BEFORE or AFTER each dispatch opt solve?
      # -> responsive or proactive?
      intr = comp.get_interaction()
      if intr.is_governed():
        meta['request'] = {'component': comp, 'time': time}
        activity = intr.get_strategy().evaluate(meta)[0]['level']
        if intr.is_type('Storage'):
          self._create_production_param(m, comp, activity, tag='level')
          # set up "activity" rates (change in level over time, plus efficiency)
          rte2 = comp.get_sqrt_RTE() # square root of the round-trip efficiency
          L  = len(activity)
          deltas = np.zeros(L)
          deltas[1:] = activity[1:] - activity[:-1]
          deltas[0] = activity[0] - intr.get_initial_level(meta)
          # rate of charge
          # change sign, since increasing level means absorbing energy from system
          # also scale by RTE, since to get level increase you have to over-absorb
          charge = np.zeros(L)
          charge_mask = np.where(deltas > 0)
          charge[charge_mask] = - deltas[charge_mask] / dt / rte2
          self._create_production_param(m, comp, charge, tag='charge')
          # rate of discharge
          # change sign, since decreasing level means emitting energy into system
          # also scale by RTE, since level decrease yields less to system
          discharge = np.zeros(L)
          discharge_mask = np.where(deltas < 0)
          discharge[discharge_mask] = - deltas[discharge_mask] / dt * rte2
          self._create_production_param(m, comp, discharge, tag='discharge')
        else:
          self._create_production_param(m, comp, activity)
        continue
      # NOTE: "fixed" components could hypothetically be treated differently
      ## however, in order for the "production" variable for components to be treatable as the
      ## same as other production variables, we create components with limitation
      ## lowerbound == upperbound == capacity (just for "fixed" dispatch components)
      if intr.is_type('Storage'):
        self._create_storage(m, comp, initial_storage, meta)
      else:
        self._create_production(m, comp, meta) # variables
    self._create_conservation(m, resources, initial_storage, meta) # conservation of resources (e.g. production == consumption)
    self._create_objective(meta, m) # objective
    # start a solution search
    done_and_checked = False
    attempts = 0
    # DEBUGG show variables, bounds
    if self.debug_mode:
      self._debug_pyomo_print(m)
    while not done_and_checked:
      attempts += 1
      print(f'DEBUGG solve attempt {attempts} ...:')
      # solve
      soln = pyo.SolverFactory(self._solver).solve(m, options=self.solve_options)
      # check solve status
      if soln.solver.status == SolverStatus.ok and soln.solver.termination_condition == TerminationCondition.optimal:
        print('DEBUGG ... solve was successful!')
      else:
        print('DEBUGG ... solve was unsuccessful!')
        print('DEBUGG ... status:', soln.solver.status)
        print('DEBUGG ... termination:', soln.solver.termination_condition)
        self._debug_pyomo_print(m)
        print('Resource Map:')
        pprint.pprint(m.resource_index_map)
        raise RuntimeError(f"Solve was unsuccessful! Status: {soln.solver.status} Termination: {soln.solver.termination_condition}")
      # try validating
      print('DEBUGG ... validating ...')
      validation_errs = self.validate(m.Components, m.Activity, m.Times, meta)
      if validation_errs:
        done_and_checked = False
        print('DEBUGG ... validation concerns raised:')
        for e in validation_errs:
          print(f"DEBUGG ... ... Time {e['time_index']} ({e['time']}) \n" +
                f"Component \"{e['component'].name}\" Resource \"{e['resource']}\": {e['msg']}")
          self._create_production_limit(m, e)
        # go back and solve again
        # raise NotImplementedError('Validation failed, but idk how to handle that yet')
      else:
        print('DEBUGG Solve successful and no validation concerns raised.')
        done_and_checked = True
      if attempts > 100:
        raise RuntimeError('Exceeded validation attempt limit!')
    if self.debug_mode:
      soln.write()
      self._debug_print_soln(m)
    # return dict of numpy arrays
    result = self._retrieve_solution(m)
    return result

  def check_converged(self, new, old, components):
    """
      Checks convergence of consecutive dispatch solves
      @ In, new, dict, results of dispatch # TODO should this be the model rather than dict?
      @ In, old, dict, results of previous dispatch
      @ In, components, list, HERON component list
      @ Out, converged, bool, True if convergence is met
    """
    tol = 1e-4 # TODO user option
    if old is None:
      return False
    converged = True
    for comp in components:
      intr = comp.get_interaction()
      name = comp.name
      tracker = comp.get_tracking_vars()[0]
      if intr.is_governed(): # by "is_governed" we mean "isn't optimized in pyomo"
        # check activity L2 norm as a differ
        # TODO this may be specific to storage right now
        res = intr.get_resource()
        scale = np.max(old[name][tracker][res])
        diff = np.linalg.norm(new[name][tracker][res] - old[name][tracker][res]) / (scale if scale != 0 else 1)
        if diff > tol:
          converged = False
    return converged

  def needs_convergence(self, components):
    """
      Determines whether the current setup needs convergence to solve.
      @ In, components, list, HERON component list
      @ Out, needs_convergence, bool, True if iteration is needed
    """
    for comp in components:
      intr = comp.get_interaction()
      # storages with a prescribed strategy MAY need iteration
      if intr.is_governed():
        return True
    # if we get here, no iteration is needed
    return False


  ### PYOMO Element Constructors
  def _create_production_limit(self, m, validation):
    """
      Creates pyomo production constraint given validation errors
      @ In, m, pyo.ConcreteModel, associated model
      @ In, validation, dict, information from Validator about limit violation
      @ Out, None
    """
    # TODO could validator write a symbolic expression on request? That'd be sweet.
    comp = validation['component']
    resource = validation['resource']
    r = m.resource_index_map[comp][resource]
    t = validation['time_index']
    limit = validation['limit']
    limits = np.zeros(len(m.Times))
    limits[t] = limit
    limit_type = validation['limit_type']
    prod_name = f'{comp.name}_production'
    rule = lambda mod: self._prod_limit_rule(prod_name, r, limits, limit_type, t, mod)
    constr = pyo.Constraint(rule=rule)
    counter = 1
    name_template = f'{comp.name}_{resource}_{t}_vld_limit_constr_{{i}}'
    # make sure we get a unique name for this constraint
    name = name_template.format(i=counter)
    while getattr(m, name, None) is not None:
      counter += 1
      name = name_template.format(i=counter)
    setattr(m, name, constr)
    print(f'DEBUGG added validation constraint "{name}"')

  def _create_production_param(self, m, comp, values, tag=None):
    """
      Creates production pyomo fixed parameter object for a component
      @ In, m, pyo.ConcreteModel, associated model
      @ In, comp, HERON Component, component to make production variables for
      @ In, values, np.array(float), values to set for param
      @ In, tag, str, optional, if not None then name will be component_[tag]
      @ Out, prod_name, str, name of production variable
    """
    name = comp.name
    if tag is None:
      tag = 'production'
    # create pyomo indexer for this component's resources
    res_indexer = pyo.Set(initialize=range(len(m.resource_index_map[comp])))
    setattr(m, f'{name}_res_index_map', res_indexer)
    prod_name = f'{name}_{tag}'
    init = (((0, t), values[t]) for t in m.T)
    prod = pyo.Param(res_indexer, m.T, initialize=dict(init))
    setattr(m, prod_name, prod)
    return prod_name

  def _create_production(self, m, comp, meta):
    """
      Creates all pyomo variable objects for a non-storage component
      @ In, m, pyo.ConcreteModel, associated model
      @ In, comp, HERON Component, component to make production variables for
      @ In, meta, dict, dictionary of state variables
      @ Out, None
    """
    prod_name = self._create_production_variable(m, comp, meta)
    ## if you cannot set limits directly in the production variable, set separate contraint:
    ## Method 1: set variable bounds directly --> TODO more work needed, but would be nice
    # lower, upper = self._get_prod_bounds(m, comp)
    # limits should be None unless specified, so use "getters" from dictionaries
    # bounds = lambda m, r, t: (lower.get(r, None), upper.get(r, None))
    ## Method 2: set variable bounds directly --> TODO more work needed, but would be nice
    # self._create_capacity(m, comp, prod_name, meta)    # capacity constraints
    # transfer function governs input -> output relationship
    self._create_transfer(m, comp, prod_name)
    # ramp rates
    if comp.ramp_limit is not None:
      self._create_ramp_limit(m, comp, prod_name, meta)
    return prod_name

  def _create_production_variable(self, m, comp, meta, tag=None, add_bounds=True, **kwargs):
    """
      Creates production pyomo variable object for a component
      @ In, m, pyo.ConcreteModel, associated model
      @ In, comp, HERON Component, component to make production variables for
      @ In, tag, str, optional, if not None then name will be component_[tag]; otherwise "production"
      @ In, add_bounds, bool, optional, if True then determine and set bounds for variable
      @ In, kwargs, dict, optional, passalong kwargs to pyomo variable
      @ Out, prod_name, str, name of production variable
    """
    if tag is None:
      tag = 'production'
    name = comp.name
    cap_res = comp.get_capacity_var()       # name of resource that defines capacity
    limit_r = m.resource_index_map[comp][cap_res] # production index of the governing resource
    # create pyomo indexer for this component's resources
    indexer_name = f'{name}_res_index_map'
    indexer = getattr(m, indexer_name, None)
    if indexer is None:
      indexer = pyo.Set(initialize=range(len(m.resource_index_map[comp])))
      setattr(m, indexer_name, indexer)
    prod_name = f'{name}_{tag}'
    caps, mins = self._find_production_limits(m, comp, meta)
    if min(caps) < 0:
      # quick check that capacities signs are consistent #FIXME: revisit, this is an assumption
      assert max(caps) <= 0, \
        'Capacities are inconsistent: mix of positive and negative values not currently  supported.'
      # we have a unit that's consuming, so we need to flip the variables to be sensible
      mins, caps = caps, mins
      inits = caps
    else:
      inits = mins
    if add_bounds:
      # create bounds based in min, max operation
      bounds = lambda m, r, t: (mins[t] if r == limit_r else None, caps[t] if r == limit_r else None)
      initial = lambda m, r, t: inits[t] if r == limit_r else 0
    else:
      bounds = (None, None)
      initial = 0
    # production variable depends on resources, time
    #FIXME initials! Should be lambda with mins for tracking var!
    prod = pyo.Var(indexer, m.T, initialize=initial, bounds=bounds, **kwargs)
    # TODO it may be that we need to set variable values to avoid problems in some solvers.
    # if comp.is_dispatchable() == 'fixed':
    #   for t, _ in enumerate(m.Times):
    #     prod[limit_r, t].fix(caps[t])
    setattr(m, prod_name, prod)
    return prod_name

  def _create_ramp_limit(self, m, comp, prod_name, meta):
    """
      Creates ramping limitations for a producing component
      @ In, m, pyo.ConcreteModel, associated model
      @ In, comp, HERON Component, component to make ramping limits for
      @ In, prod_name, str, name of production variable
      @ In, meta, dict, dictionary of state variables
      @ Out, None
    """
    # ramping is defined in terms of the capacity variable
    cap_res = comp.get_capacity_var()       # name of resource that defines capacity
    cap = comp.get_capacity(meta)[0][cap_res]
    r = m.resource_index_map[comp][cap_res] # production index of the governing resource
<<<<<<< HEAD
    limit_delta = comp.ramp_limit * cap # NOTE: if cap is negative, then this is negative.
    if limit_delta < 0:
      neg_cap = True
    else:
      neg_cap = False
    # if we're limiting ramp frequency, make vars and rules for that
    print('DEBUGG ramp freq?', comp.name, comp.ramp_freq)
    if comp.ramp_freq:
      # create binaries for tracking ramping
      up = pyo.Var(m.T, initialize=0, domain=pyo.Binary)
      down = pyo.Var(m.T, initialize=0, domain=pyo.Binary)
      steady = pyo.Var(m.T, initialize=1, domain=pyo.Binary)
      setattr(m, f'{comp.name}_up_ramp_tracker', up)
      setattr(m, f'{comp.name}_down_ramp_tracker', down)
      setattr(m, f'{comp.name}_steady_ramp_tracker', steady)
      ramp_trackers = (down, up, steady)
    else:
      ramp_trackers = None
    # limit production changes when ramping down
    ramp_rule_down = lambda mod, t: \
        self._ramp_rule_down(prod_name, r, limit_delta, neg_cap, t, mod,
                        bins=ramp_trackers)
    constr = pyo.Constraint(m.T, rule=ramp_rule_down)
    setattr(m, f'{comp.name}_ramp_down_constr', constr)
    # limit production changes when ramping up
    ramp_rule_up = lambda mod, t: \
        self._ramp_rule_up(prod_name, r, limit_delta, neg_cap, t, mod,
                        bins=ramp_trackers)
    constr = pyo.Constraint(m.T, rule=ramp_rule_up)
    setattr(m, f'{comp.name}_ramp_up_constr', constr)
    # if ramping frequency limit, impose binary constraints
    if comp.ramp_freq:
      # binaries rule, for exclusive choice up/down/steady
      binaries_rule = lambda mod, t: \
          self._ramp_freq_bins_rule(down, up, steady, t, mod)
      constr = pyo.Constraint(m.T, rule=binaries_rule)
      setattr(m, f'{comp.name}_ramp_freq_binaries', constr)
      # limit frequency of ramping
      # TODO calculate "tao" window using ramp freq and dt
      # -> for now, just use the integer for number of windows
      freq_rule = lambda mod, t: self._ramp_freq_rule(down, up, comp.ramp_freq, t, m)
      constr = pyo.Constraint(m.T, rule=freq_rule)
      setattr(m, f'{comp.name}_ramp_freq_constr', constr)
=======
    limit_delta = comp.ramp_limit * cap
    print('DEBUGG limit, cap:', cap, limit_delta)
    ramp_rule = lambda mod, t: self._ramp_rule(prod_name, r, limit_delta, t, mod)
    constr = pyo.Constraint(m.T, rule=ramp_rule)
    setattr(m, f'{comp.name}_ramp_constr', constr)
>>>>>>> 0f09e9fb

  def _create_capacity_constraints(self, m, comp, prod_name, meta):
    """
      Creates pyomo capacity constraints
      @ In, m, pyo.ConcreteModel, associated model
      @ In, comp, HERON Component, component to make variables for
      @ In, prod_name, str, name of production variable
      @ In, meta, dict, additional state information
      @ Out, None
    """
    cap_res = comp.get_capacity_var()       # name of resource that defines capacity
    r = m.resource_index_map[comp][cap_res] # production index of the governing resource
    caps, mins = self._find_production_limits(m, comp, meta)
    # capacity
    max_rule = lambda mod, t: self._capacity_rule(prod_name, r, caps, mod, t)
    constr = pyo.Constraint(m.T, rule=max_rule)
    setattr(m, f'{comp.name}_{cap_res}_capacity_constr', constr)
    # minimum
    min_rule = lambda mod, t: self._min_prod_rule(prod_name, r, caps, mins, mod, t)
    constr = pyo.Constraint(m.T, rule=min_rule)
    # set initial conditions
    for t, time in enumerate(m.Times):
      cap = caps[t]
      if cap == mins[t]:
        # initialize values so there's no boundary errors
        var = getattr(m, prod_name)
        values = var.get_values()
        for k in values:
          values[k] = cap
        var.set_values(values)
    setattr(m, f'{comp.name}_{cap_res}_minprod_constr', constr)

  def _find_production_limits(self, m, comp, meta):
    """
      Determines the capacity limits of a unit's operation, in time.
      @ In, m, pyo.ConcreteModel, associated model
      @ In, comp, HERON Component, component to make variables for
      @ In, meta, dict, additional state information
      @ Out, caps, array, max production values by time
      @ Out, mins, array, min production values by time
    """
    cap_res = comp.get_capacity_var()       # name of resource that defines capacity
    r = m.resource_index_map[comp][cap_res] # production index of the governing resource
    # production is always lower than capacity
    ## NOTE get_capacity returns (data, meta) and data is dict
    ## TODO does this work with, e.g., ARMA-based capacities?
    ### -> "time" is stored on "m" and could be used to correctly evaluate the capacity
    caps = []
    mins = []
    for t, time in enumerate(m.Times):
      meta['HERON']['time_index'] = t + m.time_offset
      cap = comp.get_capacity(meta)[0][cap_res] # value of capacity limit (units of governing resource)
      caps.append(cap)
      if (comp.is_dispatchable() == 'fixed'):
        minimum = cap
      else:
        minimum = comp.get_minimum(meta)[0][cap_res]
      mins.append(minimum)
    return caps, mins

  def _create_transfer(self, m, comp, prod_name):
    """
      Creates pyomo transfer function constraints
      @ In, m, pyo.ConcreteModel, associated model
      @ In, comp, HERON Component, component to make variables for
      @ In, prod_name, str, name of production variable
      @ Out, None
    """
    name = comp.name
    # transfer functions
    # e.g. 2A + 3B -> 1C + 2E
    # get linear coefficients
    # TODO this could also take a transfer function from an external Python function assuming
    #    we're careful about how the expression-vs-float gets used
    #    and figure out how to handle multiple ins, multiple outs
    ratios = self._get_transfer_coeffs(m, comp)
    ref_r, ref_name, _ = ratios.pop('__reference', (None, None, None))
    for resource, ratio in ratios.items():
      r = m.resource_index_map[comp][resource]
      rule_name = f'{name}_{resource}_{ref_name}_transfer'
      rule = lambda mod, t: self._transfer_rule(ratio, r, ref_r, prod_name, mod, t)
      constr = pyo.Constraint(m.T, rule=rule)
      setattr(m, rule_name, constr)

  def _create_storage(self, m, comp, initial_storage, meta):
    """
      Creates storage pyomo variable objects for a storage component
      Similar to create_production, but for storages
      @ In, m, pyo.ConcreteModel, associated model
      @ In, comp, HERON Component, component to make production variables for
      @ In, initial_storage, dict, initial storage levels
      @ In, meta, dict, additional state information
      @ Out, level_name, str, name of storage level variable
    """
    prefix = comp.name
    # what resource index? Isn't it always 0? # assumption
    r = 0 # NOTE this is only true if each storage ONLY uses 1 resource
    # storages require a few variables:
    # (1) a level tracker,
    level_name = self._create_production_variable(m, comp, meta, tag='level')
    # -> set operational limits
    # self._create_capacity(m, comp, level_name, meta)
    # (2, 3) separate charge/discharge trackers, so we can implement round-trip efficiency and ramp rates
    charge_name = self._create_production_variable(m, comp, meta, tag='charge', add_bounds=False, within=pyo.NonPositiveReals)
    discharge_name = self._create_production_variable(m, comp, meta, tag='discharge', add_bounds=False, within=pyo.NonNegativeReals)
    # balance level, charge/discharge
    level_rule_name = prefix + '_level_constr'
    rule = lambda mod, t: self._level_rule(comp, level_name, charge_name, discharge_name,
                                           initial_storage, r, mod, t)
    setattr(m, level_rule_name, pyo.Constraint(m.T, rule=rule))
    # (4) a binary variable to track whether we're charging or discharging, to prevent BOTH happening
    # -> 0 is charging, 1 is discharging
    # -> TODO make this a user-based option to disable, if they want to allow dual operation
    # -> -> but they should really think about if that's what they want!
    # FIXME currently introducing the bigM strategy also makes solves numerically unstable,
    # and frequently results in spurious errors. For now, disable it.
    allow_both = True # allow simultaneous charging and discharging
    if not allow_both:
      bin_name = self._create_production_variable(m, comp, meta, tag='dcforcer', add_bounds=False, within=pyo.Binary)
      # we need a large epsilon, but not so large that addition stops making sense
      # -> we don't know what any values for this component will be! How do we choose?
      # -> NOTE that choosing this value has VAST impact on solve stability!!
      large_eps = 1e8 #0.01 * sys.float_info.max
      # charging constraint: don't charge while discharging (note the sign matters)
      charge_rule_name = prefix + '_charge_constr'
      rule = lambda mod, t: self._charge_rule(charge_name, bin_name, large_eps, r, mod, t)
      setattr(m, charge_rule_name, pyo.Constraint(m.T, rule=rule))
      discharge_rule_name = prefix + '_discharge_constr'
      rule = lambda mod, t: self._discharge_rule(discharge_name, bin_name, large_eps, r, mod, t)
      setattr(m, discharge_rule_name, pyo.Constraint(m.T, rule=rule))

  def _create_conservation(self, m, resources, initial_storage, meta):
    """
      Creates pyomo conservation constraints
      @ In, m, pyo.ConcreteModel, associated model
      @ In, resources, list, list of resources in problem
      @ In, initial_storage, dict, initial storage levels
      @ In, meta, dict, dictionary of state variables
      @ Out, None
    """
    for resource in resources:
      rule = lambda mod, t: self._conservation_rule(initial_storage, meta, resource, mod, t)
      constr = pyo.Constraint(m.T, rule=rule)
      setattr(m, f'{resource}_conservation', constr)

  def _create_objective(self, meta, m):
    """
      Creates pyomo objective function
      @ In, meta, dict, additional variables to pass through
      @ In, m, pyo.ConcreteModel, associated model
      @ Out, None
    """
    # cashflow eval
    rule = lambda mod: self._cashflow_rule(meta, mod)
    m.obj = pyo.Objective(rule=rule, sense=pyo.maximize)

  ### UTILITIES for general use
  def _get_prod_bounds(self, m, comp, meta):
    """
      Determines the production limits of the given component
      @ In, comp, HERON component, component to get bounds of
      @ In, meta, dict, additional state information
      @ Out, lower, dict, lower production limit (might be negative for consumption)
      @ Out, upper, dict, upper production limit (might be 0 for consumption)
    """
    raise NotImplementedError
    cap_res = comp.get_capacity_var()       # name of resource that defines capacity
    r = m.resource_index_map[comp][cap_res]
    maxs = []
    mins = []
    for t, time in enumerate(m.Times):
      meta['HERON']['time_index'] = t + m.time_offset
      cap = comp.get_capacity(meta)[0][cap_res]
      low = comp.get_minimum(meta)[0][cap_res]
      maxs.append(cap)
      if (comp.is_dispatchable() == 'fixed') or (low == cap):
        low = cap
        # initialize values to avoid boundary errors
        var = getattr(m, prod_name)
        values = var.get_values()
        for k in values:
          values[k] = cap
        var.set_values(values)
      mins.append(low)
    maximum = comp.get_capacity(None, None, None, None)[0][cap_res]
    # TODO minimum!
    # producing or consuming the defining resource?
    # -> put these in dictionaries so we can "get" limits or return None
    if maximum > 0:
      lower = {r: 0}
      upper = {r: maximum}
    else:
      lower = {r: maximum}
      upper = {r: 0}
    return lower, upper

  def _get_transfer_coeffs(self, m, comp):
    """
      Obtains transfer function ratios (assuming Linear ValuedParams)
      Form: 1A + 3B -> 2C + 4D
      Ratios are calculated with respect to first resource listed, so e.g. B = 3/1 * A
      TODO I think we can handle general external functions, maybe?
      @ In, m, pyo.ConcreteModel, associated model
      @ In, comp, HERON component, component to get coefficients of
      @ Out, ratios, dict, ratios of transfer function variables
    """
    name = comp.name
    transfer = comp.get_interaction().get_transfer()  # get the transfer ValuedParam, if any
    if transfer is None:
      return {}
    coeffs = transfer.get_coefficients() # linear transfer coefficients, dict as {resource: coeff}, SIGNS MATTER
    # it's all about ratios -> store as ratio of resource / first resource (arbitrary)
    first_r = None
    first_name = None
    first_coef = None
    ratios = {}
    for resource, coef in coeffs.items():
      r = m.resource_index_map[comp][resource]
      if first_r is None:
        # set up nominal resource to compare to
        first_r = r
        first_name = resource
        first_coef = coef
        ratios['__reference'] = (first_r, first_name, first_coef)
        continue
      ratio = coef / first_coef
      ratios[resource] = ratio
    return ratios

  def _retrieve_solution(self, m):
    """
      Extracts solution from Pyomo optimization
      @ In, m, pyo.ConcreteModel, associated (solved) model
      @ Out, result, dict, {comp: {activity: {resource: [production]}} e.g. generator[production][steam]
    """
    result = {} # {component: {activity_tag: {resource: production}}}
    for comp in m.Components:
      result[comp.name] = {}
      for tag in comp.get_tracking_vars():
        tag_values = self._retrieve_value_from_model(m, comp, tag)
        result[comp.name][tag] = tag_values
    return result

  def _retrieve_value_from_model(self, m, comp, tag):
    """
      Retrieve values of a series from the pyomo model.
      @ In, m, pyo.ConcreteModel, associated (solved) model
      @ In, comp, Component, relevant component
      @ In, tag, str, particular history type to retrieve
      @ Out, result, dict, {resource: [array], etc}
    """
    result = {}
    prod = getattr(m, f'{comp.name}_{tag}')
    if isinstance(prod, pyo.Var):
      kind = 'Var'
    elif isinstance(prod, pyo.Param):
      kind = 'Param'
    for res, comp_r in m.resource_index_map[comp].items():
      if kind == 'Var':
        result[res] = np.fromiter((prod[comp_r, t].value for t in m.T), dtype=float, count=len(m.T))
      elif kind == 'Param':
        result[res] = np.fromiter((prod[comp_r, t] for t in m.T), dtype=float, count=len(m.T))
    return result

  ### RULES for lambda function calls
  # these get called using lambda functions to make Pyomo constraints, vars, objectives, etc

  def _charge_rule(self, charge_name, bin_name, large_eps, r, m, t):
    """
      Constructs pyomo don't-charge-while-discharging constraints.
      For storage units specificially.
      @ In, charge_name, str, name of charging variable
      @ In, bin_name, str, name of forcing binary variable
      @ In, large_eps, float, a large-ish number w.r.t. storage activity
      @ In, r, int, index of stored resource (is this always 0?)
      @ In, m, pyo.ConcreteModel, associated model
      @ In, t, int, time index for capacity rule
      @ Out, rule, bool, inequality used to limit charge behavior
    """
    charge_var = getattr(m, charge_name)
    bin_var = getattr(m, bin_name)
    return -charge_var[r, t] <= (1 - bin_var[r, t]) * large_eps

  def _discharge_rule(self, discharge_name, bin_name, large_eps, r, m, t):
    """
      Constructs pyomo don't-discharge-while-charging constraints.
      For storage units specificially.
      @ In, discharge_name, str, name of discharging variable
      @ In, bin_name, str, name of forcing binary variable
      @ In, large_eps, float, a large-ish number w.r.t. storage activity
      @ In, r, int, index of stored resource (is this always 0?)
      @ In, m, pyo.ConcreteModel, associated model
      @ In, t, int, time index for capacity rule
      @ Out, rule, bool, inequality used to limit discharge behavior
    """
    discharge_var = getattr(m, discharge_name)
    bin_var = getattr(m, bin_name)
    return discharge_var[r, t] <= bin_var[r, t] * large_eps

  def _level_rule(self, comp, level_name, charge_name, discharge_name, initial_storage, r, m, t):
    """
      Constructs pyomo charge-discharge-level balance constraints.
      For storage units specificially.
      @ In, comp, Component, storage component of interest
      @ In, level_name, str, name of level-tracking variable
      @ In, charge_name, str, name of charging variable
      @ In, discharge_name, str, name of discharging variable
      @ In, r, int, index of stored resource (is this always 0?)
      @ In, m, pyo.ConcreteModel, associated model
      @ In, t, int, time index for capacity rule
      @ Out, rule, bool, inequality used to limit level behavior
    """
    level_var = getattr(m, level_name)
    charge_var = getattr(m, charge_name)
    discharge_var = getattr(m, discharge_name)
    if t > 0:
      previous = level_var[r, t-1]
      dt = m.Times[t] - m.Times[t-1]
    else:
      previous = initial_storage[comp]
      dt = m.Times[1] - m.Times[0]
    rte2 = comp.get_sqrt_RTE() # square root of the round-trip efficiency
    production = - rte2 * charge_var[r, t] - discharge_var[r, t] / rte2
    return level_var[r, t] == previous + production * dt

  def _capacity_rule(self, prod_name, r, caps, m, t):
    """
      Constructs pyomo capacity constraints.
      @ In, prod_name, str, name of production variable
      @ In, r, int, index of resource for capacity constraining
      @ In, caps, list(float), value to constrain resource at in time
      @ In, m, pyo.ConcreteModel, associated model
      @ In, t, int, time index for capacity rule
    """
    kind = 'lower' if min(caps) < 0 else 'upper'
    return self._prod_limit_rule(prod_name, r, caps, kind, t, m)

  def _prod_limit_rule(self, prod_name, r, limits, kind, t, m):
    """
      Constructs pyomo production constraints.
      @ In, prod_name, str, name of production variable
      @ In, r, int, index of resource for capacity constraining
      @ In, limits, list(float), values in time at which to constrain resource production
      @ In, kind, str, either 'upper' or 'lower' for limiting production
      @ In, t, int, time index for production rule (NOTE not pyomo index, rather fixed index)
      @ In, m, pyo.ConcreteModel, associated model
    """
    prod = getattr(m, prod_name)
    if kind == 'lower':
      # production must exceed value
      return prod[r, t] >= limits[t]
    elif kind == 'upper':
      return prod[r, t] <= limits[t]
    else:
      raise TypeError('Unrecognized production limit "kind":', kind)

<<<<<<< HEAD
  def _ramp_rule_down(self, prod_name, r, limit, neg_cap, t, m, bins=None):
    """
      Constructs pyomo production ramping constraints for reducing production level.
      Note that this is number-getting-less-positive for positive-defined capacity, while
        it is number-getting-less-negative for negative-defined capacity.
      This means that dQ is negative for positive-defined capacity, but positive for vice versa
      @ In, prod_name, str, name of production variable
      @ In, r, int, index of resource for capacity constraining
      @ In, limit, float, limiting change in production level across time steps. NOTE: negative for negative-defined capacity.
      @ In, neg_cap, bool, True if capacity is expressed as negative (consumer)
      @ In, t, int, time index for ramp limit rule (NOTE not pyomo index, rather fixed index)
      @ In, m, pyo.ConcreteModel, associated model
      @ In, bins, tuple, optional, (lower, steady, upper) binaries if limiting ramp frequency
    """
    prod = getattr(m, prod_name)
    if t == 0:
      return pyo.Constraint.Skip
    delta = prod[r, t] - prod[r, t-1]
    # special treatment if we have frequency-limiting binaries available
    if bins is None:
      if neg_cap:
        # NOTE change in production should be "less positive" than the max
        #   "negative decrease" in production (decrease is positive when defined by consuming)
        return delta <= - limit
      else:
        # dq is negative, - limit is negative
        return delta >= - limit
    else:
      eps = 1.0 # aux parameter to force binaries to behave, TODO needed?
      down = bins[0][t]
      up = bins[1][t]
      # NOTE we're following the convention that "less negative" is ramping "down"
      #   for capacity defined by consumption
      #   e.g. consuming 100 ramps down to consuming 70 is (-100 -> -70), dq = 30
      if neg_cap:
        # dq <= limit * dt * Bu + eps * Bd, if limit <= 0
        # dq is positive, - limit is positive
        return delta <= - limit * down - eps * up
      else:
        # dq <= limit * dt * Bu - eps * Bd, if limit >= 0
        # dq is negative, - limit is negative
        return delta >= - limit * down + eps * up

  def _ramp_rule_up(self, prod_name, r, limit, neg_cap, t, m, bins=None):
    """
      Constructs pyomo production ramping constraints.
      @ In, prod_name, str, name of production variable
      @ In, r, int, index of resource for capacity constraining
      @ In, limit, float, limiting change in production level across time steps
      @ In, neg_cap, bool, True if capacity is expressed as negative (consumer)
      @ In, t, int, time index for ramp limit rule (NOTE not pyomo index, rather fixed index)
      @ In, m, pyo.ConcreteModel, associated model
      @ In, bins, tuple, optional, (lower, steady, upper) binaries if limiting ramp frequency
    """
    prod = getattr(m, prod_name)
    if t == 0:
      return pyo.Constraint.Skip
    delta = prod[r, t] - prod[r, t-1]
    if bins is None:
      if neg_cap:
        # NOTE change in production should be "more positive" than the max
        #   "negative increase" in production (increase is negative when defined by consuming)
        return delta >= limit
      else:
        # change in production should be less than the max production increase
        return delta <= limit
    else:
      # special treatment if we have frequency-limiting binaries available
      eps = 1.0 # aux parameter to force binaries to behave, TODO needed?
      down = bins[0][t]
      up = bins[1][t]
      # NOTE we're following the convention that "more negative" is ramping "up"
      #   for capacity defined by consumption
      #   e.g. consuming 100 ramps up to consuming 130 is (-100 -> -130), dq = -30
      if neg_cap:
        # dq >= limit * dt * Bu + eps * Bd, if limit <= 0
        return delta >= limit * up + eps * down
      else:
        # dq <= limit * dt * Bu - eps * Bd, if limit >= 0
        return delta <= limit * up - eps * down

  def _ramp_freq_rule(self, Bd, Bu, tao, t, m):
    """
      Constructs pyomo frequency-of-ramp constraints.
      @ In, Bd, bool var, binary tracking down-ramp events
      @ In, Bu, bool var, binary tracking up-ramp events
      @ In, tao, int, number of time steps to look back
      @ In, t, int, time step indexer
      @ In, m, pyo.ConcreteModel, pyomo model
    """
    if t == 0:
      return pyo.Constraint.Skip
    # looking-back-window shouldn't be longer than existing time
    tao = min(t, tao)
    # how many ramp-down events in backward window?
    tally = sum(1 - Bd[tm] for tm in range(t - tao, t))
    # only allow ramping up if no rampdowns in back window
    ## but we can't use if statements, so use binary math
    return Bu[t] <= 1 / tao * tally

  def _ramp_freq_bins_rule(self, Bd, Bu, Bn, t, m):
    """
      Constructs pyomo constraint for ramping event tracking variables.
      This forces choosing between ramping up, ramping down, and steady state operation.
      @ In, Bd, bool var, binary tracking down-ramp events
      @ In, Bu, bool var, binary tracking up-ramp events
      @ In, Bn, bool var, binary tracking no-ramp events
      @ In, t, int, time step indexer
      @ In, m, pyo.ConcreteModel, pyomo model
    """
    return Bd[t] + Bu[t] + Bn[t] == 1
=======
  def _ramp_rule(self, prod_name, r, limit, t, m):
    """
      Constructs pyomo production constraints.
      @ In, prod_name, str, name of production variable
      @ In, r, int, index of resource for capacity constraining
      @ In, limit, float, limiting change in production level across time steps
      @ In, t, int, time index for ramp limit rule (NOTE not pyomo index, rather fixed index)
      @ In, m, pyo.ConcreteModel, associated model
    """
    prod = getattr(m, prod_name)
    if t > 0:
      delta = prod[r, t] - prod[r, t-1]
      return pyo.inequality(-limit, delta, limit)
    else:
      return pyo.Constraint.Skip
>>>>>>> 0f09e9fb

  def _cashflow_rule(self, meta, m):
    """
      Objective function rule.
      @ In, meta, dict, additional variable passthrough
      @ In, m, pyo.ConcreteModel, associated model
      @ Out, total, float, evaluation of cost
    """
    activity = m.Activity # dict((comp, getattr(m, f"{comp.name}_production")) for comp in m.Components)
    state_args = {'valued': False}
    total = self._compute_cashflows(m.Components, activity, m.Times, meta,
                                    state_args=state_args, time_offset=m.time_offset)
    return total

  def _conservation_rule(self, initial_storage, meta, res, m, t):
    """
      Constructs conservation constraints.
      @ In, initial_storage, dict, initial storage levels at t==0 (not t+offset==0)
      @ In, meta, dict, dictionary of state variables
      @ In, res, str, name of resource
      @ In, m, pyo.ConcreteModel, associated model
      @ In, t, int, index of time variable
      @ Out, conservation, bool, balance check
    """
    balance = 0 # sum of production rates, which needs to be zero
    for comp, res_dict in m.resource_index_map.items():
      if res in res_dict:
        # activity information depends on if storage or component
        r = res_dict[res]
        intr = comp.get_interaction()
        if intr.is_type('Storage'):
          # Storages have 3 variables: level, charge, and discharge
          # -> so calculate activity
          charge = getattr(m, f'{comp.name}_charge')
          discharge = getattr(m, f'{comp.name}_discharge')
          # note that "charge" is negative (as it's consuming) and discharge is positive
          # -> so the intuitive |discharge| - |charge| becomes discharge + charge
          production = discharge[r, t] + charge[r, t]
        else:
          var = getattr(m, f'{comp.name}_production')
          # TODO move to this? balance += m._activity.get_activity(comp, res, t)
          production = var[r, t]
        balance += production
    return balance == 0 # TODO tol?

  def _min_prod_rule(self, prod_name, r, caps, minimums, m, t):
    """
      Constructs minimum production constraint
      @ In, prod_name, str, name of production variable
      @ In, r, int, index of resource for capacity constraining
      @ In, caps, list(float), capacity(t) value for component
      @ In, minimums, list(float), minimum allowable production in time
      @ In, m, pyo.ConcreteModel, associated model
      @ In, t, int, index of time variable
      @ Out, minimum, bool, min check
    """
    prod = getattr(m, prod_name)
    # negative capacity means consuming instead of producing
    if max(caps) > 0:
      return prod[r, t] >= minimums[t]
    else:
      return prod[r, t] <= minimums[t]

  def _transfer_rule(self, ratio, r, ref_r, prod_name, m, t):
    """
      Constructs transfer function constraints
      @ In, ratio, float, ratio for resource to nominal first resource
      @ In, r, int, index of transfer resource
      @ In, ref_r, int, index of reference resource
      @ In, prod_name, str, name of production variable
      @ In, m, pyo.ConcreteModel, associated model
      @ In, t, int, index of time variable
      @ Out, transfer, bool, transfer ratio check
    """
    prod = getattr(m, prod_name)
    return prod[r, t] == prod[ref_r, t] * ratio # TODO tolerance??

  ### DEBUG
  def _debug_pyomo_print(self, m):
    """
      Prints the setup pieces of the Pyomo model
      @ In, m, pyo.ConcreteModel, model to interrogate
      @ Out, None
    """
    print('/' + '='*80)
    print('DEBUGG model pieces:')
    print('  -> objective:')
    print('     ', m.obj.pprint())
    print('  -> variables:')
    for var in m.component_objects(pyo.Var):
      print('     ', var.pprint())
    print('  -> constraints:')
    for constr in m.component_objects(pyo.Constraint):
      print('     ', constr.pprint())
    print('\\' + '='*80)
    print('')

  def _debug_print_soln(self, m):
    """
      Prints the solution from the Pyomo model
      @ In, m, pyo.ConcreteModel, model to interrogate
      @ Out, None
    """
    print('*'*80)
    print('DEBUGG solution:')
    print('  objective value:', m.obj())
    for c, comp in enumerate(m.Components):
      name = comp.name
      print('  component:', c, name)
      for tracker in comp.get_tracking_vars():
        for res, r in m.resource_index_map[comp].items():
          print(f'    tracker: {tracker} resource {r}: {res}')
          for t, time in enumerate(m.Times):
            prod = getattr(m, f'{name}_{tracker}')
            if isinstance(prod, pyo.Var):
              print('      time:', t + m.time_offset, time, prod[r, t].value)
            elif isinstance(prod, pyo.Param):
              print('      time:', t + m.time_offset, time, prod[r, t])
    print('*'*80)





# DispatchState for Pyomo dispatcher
class PyomoState(DispatchState):
  def __init__(self):
    """
      Constructor.
      @ In, None
      @ Out, None
    """
    DispatchState.__init__(self)
    self._model = None # Pyomo model object

  def initialize(self, components, resources_map, times, model):
    """
      Connect information about this State to other objects
      @ In, components, list, HERON components
      @ In, resources_map, dict, map of component names to resources used
      @ In, times, np.array, values of "time" this state represents
      @ In, model, pyomo.Model, associated model for this state
      @ Out, None
    """
    DispatchState.initialize(self, components, resources_map, times)
    self._model = model

  def get_activity_indexed(self, comp, activity, r, t, valued=True, **kwargs):
    """
      Getter for activity level.
      @ In, comp, HERON Component, component whose information should be retrieved
      @ In, activity, str, tracking variable name for activity subset
      @ In, r, int, index of resource to retrieve (as given by meta[HERON][resource_indexer])
      @ In, t, int, index of time at which activity should be provided
      @ In, valued, bool, optional, if True then get float value instead of pyomo expression
      @ In, kwargs, dict, additional pass-through keyword arguments
      @ Out, activity, float, amount of resource "res" produced/consumed by "comp" at time "time";
                              note positive is producting, negative is consuming
    """
    prod = getattr(self._model, f'{comp.name}_{activity}')[r, t]
    if valued:
      return prod()
    return prod

  def set_activity_indexed(self, comp, r, t, value, valued=False):
    raise NotImplementedError<|MERGE_RESOLUTION|>--- conflicted
+++ resolved
@@ -547,14 +547,12 @@
     cap_res = comp.get_capacity_var()       # name of resource that defines capacity
     cap = comp.get_capacity(meta)[0][cap_res]
     r = m.resource_index_map[comp][cap_res] # production index of the governing resource
-<<<<<<< HEAD
     limit_delta = comp.ramp_limit * cap # NOTE: if cap is negative, then this is negative.
     if limit_delta < 0:
       neg_cap = True
     else:
       neg_cap = False
     # if we're limiting ramp frequency, make vars and rules for that
-    print('DEBUGG ramp freq?', comp.name, comp.ramp_freq)
     if comp.ramp_freq:
       # create binaries for tracking ramping
       up = pyo.Var(m.T, initialize=0, domain=pyo.Binary)
@@ -591,13 +589,6 @@
       freq_rule = lambda mod, t: self._ramp_freq_rule(down, up, comp.ramp_freq, t, m)
       constr = pyo.Constraint(m.T, rule=freq_rule)
       setattr(m, f'{comp.name}_ramp_freq_constr', constr)
-=======
-    limit_delta = comp.ramp_limit * cap
-    print('DEBUGG limit, cap:', cap, limit_delta)
-    ramp_rule = lambda mod, t: self._ramp_rule(prod_name, r, limit_delta, t, mod)
-    constr = pyo.Constraint(m.T, rule=ramp_rule)
-    setattr(m, f'{comp.name}_ramp_constr', constr)
->>>>>>> 0f09e9fb
 
   def _create_capacity_constraints(self, m, comp, prod_name, meta):
     """
@@ -954,7 +945,6 @@
     else:
       raise TypeError('Unrecognized production limit "kind":', kind)
 
-<<<<<<< HEAD
   def _ramp_rule_down(self, prod_name, r, limit, neg_cap, t, m, bins=None):
     """
       Constructs pyomo production ramping constraints for reducing production level.
@@ -1066,23 +1056,6 @@
       @ In, m, pyo.ConcreteModel, pyomo model
     """
     return Bd[t] + Bu[t] + Bn[t] == 1
-=======
-  def _ramp_rule(self, prod_name, r, limit, t, m):
-    """
-      Constructs pyomo production constraints.
-      @ In, prod_name, str, name of production variable
-      @ In, r, int, index of resource for capacity constraining
-      @ In, limit, float, limiting change in production level across time steps
-      @ In, t, int, time index for ramp limit rule (NOTE not pyomo index, rather fixed index)
-      @ In, m, pyo.ConcreteModel, associated model
-    """
-    prod = getattr(m, prod_name)
-    if t > 0:
-      delta = prod[r, t] - prod[r, t-1]
-      return pyo.inequality(-limit, delta, limit)
-    else:
-      return pyo.Constraint.Skip
->>>>>>> 0f09e9fb
 
   def _cashflow_rule(self, meta, m):
     """
